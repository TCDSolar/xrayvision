[build_sphinx]
source-dir = docs
build-dir = docs/_build
all_files = 1

[build_docs]
source-dir = docs
build-dir = docs/_build
all_files = 1

[upload_docs]
upload-dir = docs/_build/html
show-response = 1

[tool:pytest]
minversion = 3.0
norecursedirs = build docs/_build
<<<<<<< HEAD
doctest_plus = enabled
=======
doctest_plus = disabled

>>>>>>> d3acb15e
addopts = -p no:warnings

[pylama]
skip = xrayvision/_sunpy_init.py,xrayvision/__init__.py,xrayvision/conftest.py,xrayvision/version.py,*setup_package.py,xrayvision/tests/*


[pylama:pyflakes]
builtins = _

[pylama:pycodestyle]
max_line_length = 100

[pylama:pydocstyle]
skip = test*.py
ignore=D212

[ah_bootstrap]
auto_use = True

[pycodestyle]
# E101 - mix of tabs and spaces
# W191 - use of tabs
# W291 - trailing whitespace
# W292 - no newline at end of file
# W293 - trailing whitespace
# W391 - blank line at end of file
# E111 - 4 spaces per indentation level
# E112 - 4 spaces per indentation level
# E113 - 4 spaces per indentation level
# E901 - SyntaxError or IndentationError
# E902 - IOError
select = E101,W191,W291,W292,W293,W391,E111,E112,E113,E901,E902
exclude = extern,sphinx,*parsetab.py

[metadata]
package_name = xrayvision
description = Image reconstruction methods for Fouier type X-ray Telescopes
long_description = Image reconstruction methods for Fouier type X-ray Telescopes
author = SunPy Developers
author_email = 
license = BSD 3-Clause
url = http://sunpy.org
edit_on_github = False
github_project = sunpy/xrayvision
# install_requires should be formatted as a comma-separated list, e.g.:
# install_requires = astropy, scipy, matplotlib
install_requires = sunpy
# version should be PEP386 compatible (http://www.python.org/dev/peps/pep-0386)
version = 0.0.dev

[entry_points]

astropy-package-template-example = packagename.example_mod:main
<|MERGE_RESOLUTION|>--- conflicted
+++ resolved
@@ -15,12 +15,8 @@
 [tool:pytest]
 minversion = 3.0
 norecursedirs = build docs/_build
-<<<<<<< HEAD
-doctest_plus = enabled
-=======
 doctest_plus = disabled
 
->>>>>>> d3acb15e
 addopts = -p no:warnings
 
 [pylama]
