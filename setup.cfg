--- conflicted
+++ resolved
@@ -15,11 +15,8 @@
 [tool:pytest]
 minversion = 3.0
 norecursedirs = build docs/_build
-<<<<<<< HEAD
 doctest_plus = disabled
-=======
-doctest_plus = enabled
->>>>>>> 1fe9a582
+
 addopts = -p no:warnings
 
 [pylama]
