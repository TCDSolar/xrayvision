"""
<<<<<<< HEAD
Modules contains visibility related classes.
=======
This modules contain visibility related classes
>>>>>>> d3acb15e

This contains classes to hold general visibilities and specialised classes hold visibilities from
certain spacecraft or instruments
"""
from datetime import datetime

import astropy.units as u
import numpy as np
from sunpy.map import Map
from sunpy.io.fits import fits

from .transform import dft_map, idft_map

__all__ = ['Visibility', 'RHESSIVisibility']


class Visibility(object):
    r"""
    A class to hold a set of visibilities and related information.

    Attributes
    ----------
    uv : `numpy.ndarray`
        Array of 2xN u, v coordinates where visibilities will be evaluated
    vis : `numpy.ndarray`
        Array of N complex visibilities at coordinates in `uv`
    xyoffset : `float` (x, y), optional
        The offset x, y offset of phase center
    pixel_size : `float` (dx, dy), optional
        Pixel size in x and y directions

    Methods
    -------

    Examples
    --------

    Notes
    -----

    """

    def __init__(self, uv, vis, xyoffset=(0., 0.)*u.arcsec, pixel_size=(1., 1.)*u.arcsec):
        r"""
        Initialise a new Visibility object.

        Parameters
        ----------
        uv : `numpy.ndarray`
            Array of 2xN u, v coordinates where visibilities will be evaluated
        vis : `numpy.ndarray`
            The complex visibilities
        xyoffset : `tuple` (x-center, y-center), optional
            The offset x, y offset of phase center

        pixel_size : `tuple` (x-size, y-size)
            Pixel in the given direction (x, y)

        """
        self.uv = uv
        self.vis = np.array(vis, dtype=complex)
        self.xyoffset = xyoffset
        self.pixel_size = pixel_size

    def __repr__(self):
        r"""
        Return a printable representation of the visibility.

        Returns
        -------
        `str`

        """
        return f"{self.uv}, {self.vis}"

    @classmethod
    def from_fits_file(cls, filename):
        r"""
        Create a new visibility object from a fits file.

        Parameters
        ----------
        filename : `basestring`
            The path/filename of the the fits file to read

        Returns
        -------
        `Visibility`
            The new visibilty object

        Raises
        ------
        TypeError
            If the fits file is not from a supported instrument

        """
        with fits.open(filename) as hdus:
            primary_header = hdus[0].header
            if primary_header.get('TELESCOP') == 'RHESSI' and \
                    primary_header.get('INSTRUME') == 'RHESSI':
                return RHESSIVisibility.from_fits(hdu_list=hdus)
            else:
                raise TypeError("Currently only support reading of RHESSI visibility files")

    @classmethod
<<<<<<< HEAD
    @u.quantity_input(center=u.arcsec, pixel_size=u.arcsec)
    def from_image(cls, image, uv, center=(0.0, 0.0)*u.arcsec, pixel_size=(1.0, 1.0)*u.arcsec):
        r"""
        Create a new Visibility object from the given image array.
=======
    def from_image(cls, image, uv, center=(0.0, 0.0), pixel_size=(1.0, 1.0)):
        """
        Creates a new Visibility object from the given image array
>>>>>>> d3acb15e

        Parameters
        ----------
        image : `numpy.ndarray`
            The 2D input image
        uv : `numpy.ndarray`
<<<<<<< HEAD
            Array of 2xN u, v coordinates where the visibilities will be evaluated
=======
            Array of 2xN u, v coordinates where the visibilites will be evaluated
>>>>>>> d3acb15e
        center : `float` (x, y)
            The coordinates of the center of the image
        pixel_size : `float` (dx, dy)
            The pixel size in  x and y directions

        Returns
        -------
        `Visibility`
<<<<<<< HEAD
            The new visibility object

=======
            The new visibilty object
>>>>>>> d3acb15e
        """
        vis = dft_map(image, uv, center=center, pixel_size=pixel_size)
        return Visibility(uv, vis, center, pixel_size)

    @classmethod
    @u.quantity_input(uv=1/u.arcsec)
    def from_map(cls, inmap, uv):
        r"""
        Create a new Visibility object from the given map.

        Parameters
        ----------
<<<<<<< HEAD
        inmap : `sunpy.map.Map`
=======
        map : `sunpy.map.Map`
>>>>>>> d3acb15e
            The input map
        uv : `numpy.ndarray`
            Array of 2xN u, v coordinates where the visibilities will be evaluated
        Returns
        -------
        `Visibility`
<<<<<<< HEAD
            The new visibility object

=======
            The new visibilty object
>>>>>>> d3acb15e
        """
        meta = inmap.meta
        new_pos = [0., 0.]
        if "crval1" in meta:
            new_pos[0] = float(meta["crval1"])
        if "crval2" in meta:
            new_pos[1] = float(meta["crval2"])

        new_psize = [1., 1.]
        if "cdelt1" in meta:
            new_psize[0] = float(meta["cdelt1"])
        if "cdelt2" in meta:
            new_psize[1] = float(meta["cdelt2"])

        return cls.from_image(inmap.data, uv, center=new_pos * u.arcsec,
                              pixel_size=new_psize * u.arcsec)

    @u.quantity_input(center=u.arcsec, pixel_size=u.arcsec)
    def to_image(self, shape, center=None, pixel_size=None):
        r"""
        Create a image by doing a back projection or inverse transform on the visibilities.

        Parameters
        ----------
        shape : `int`
            Shape of the output image to create (m, n)

        center : `float`, (x, y)
            Coordinates of the map center if given will override `self.xyoffset`

        pixel_size : `float` (dx, dy), optional
            Size of the pixels in x, y if only one give assumed same in both directions will \
            override `self.pixel_size`

        Returns
        -------
        `numpy.ndarray`
            Output image

        """
        offset = self.xyoffset
        if center:
            offset = center

        pixel = self.pixel_size
        if pixel_size:
            if pixel_size.ndim == 0:
                pixel = pixel_size.repeat(2)
            elif pixel_size.ndim == 1 and pixel_size.size == 2:
                pixel = pixel_size
            else:
                raise ValueError(f"Pixel_size must be scalar or of length of 2 not {pixel_size.shape}")  # noqa

        return idft_map(self.vis, shape, self.uv, center=offset, pixel_size=pixel)

    @u.quantity_input(center=u.arcsec, pixel_size=u.arcsec)
    def to_map(self, shape=(33, 33), center=None, pixel_size=None):
<<<<<<< HEAD
        r"""
        Create a map from doing a back projection or inverse transform on the visibilities.
=======
        """
        Create a map from doing a back projection or inverse transform on the visibilities
>>>>>>> d3acb15e

        Parameters
        ----------
        shape : `int` (m, n)
            Shape of the output map in pixels
        center : `float` (x, y)
            Coordinates of the map center if given will override `self.xyoffset`
        pixel_size : `float` (dx, dy), optional
            Size of the pixels in x, y if only one give assumed same in both directions

        Returns
        -------
        `sunpy.map.Map`
            Map object with the map created from the visibilities and the meta data will contain the
            offset and the pixel size

        """
        header = {'crval1': self.xyoffset[0].value,
                  'crval2': self.xyoffset[1].value,
                  'cdelt1': self.pixel_size[0].value,
                  'cdelt2': self.pixel_size[1].value}
        if center:
            header['crval1'] = center[0].value
            header['crval2'] = center[1].value

        if pixel_size:
            if pixel_size.ndim == 0:
                header['cdelt1'] = pixel_size.value
                header['cdelt2'] = pixel_size.value
            elif pixel_size.ndim == 1 and pixel_size.size == 2:
                header['cdelt1'] = pixel_size[0].value
                header['cdelt2'] = pixel_size[1].value
            else:
                raise ValueError(f"pixel_size can have a length of 1 or 2 not {pixel_size.shape}")

        data = self.to_image(shape, center=center, pixel_size=pixel_size)
        return Map((data, header))

    def to_fits_file(self, path):
        """
<<<<<<< HEAD
        Write the visibilities to a fits file.
=======
        Write the visibilities to a fits file
>>>>>>> d3acb15e

        Parameters
        ----------
        path : 'basestr'
            Path to fits file

        Returns
        -------

        """
        pass


class RHESSIVisibility(Visibility):
    """
    A set of RHESSI visibilities.

    Parameters
    ----------
    uv : `numpy.ndarray`
        The u, v coordinates of the visibilities
    vis : `numpy.ndarray`
        The complex visibility
    isc : `int based array-like`
        Related to the grid/detector
    harm : `int`
        Harmonic used
    energy_range : `numpy.ndarray`
        Energy range
    time_range : `numpy.ndarray`
        Time range
    total_flux : `numpy.ndarray`
        Total flux
    sigamp : `numpy.ndarray`
        Sigma or error on visibility
    chi2 : `numpy.ndarray`
        Chi squared from fit
    xyoffset : `np.ndarray`
        Offset from Sun centre
    type_string : `str`
        count, photon, electron
    units : `str`
        If it is in idl format it will be converted
    attenuator_state : `int`
        State of the attenuator
    count : `numpy.ndarray`
        detector counts
    pixel_size : `array-like`
        size of a pixel in arcseconds

    Examples
    --------

    Notes
    -----

    """

    def __init__(self, uv, vis, isc=None, harm: int=1,
                 energy_range: np.array=np.array([0.0, 0.0]),
                 time_range: np.array=np.array([datetime.now(), datetime.now()]),
                 total_flux=None, sigamp=None, chi2=None,
                 xyoffset: np.array=np.array([0.0, 0.0]),
                 type_string: str="photon",
                 units: str="Photons cm!u-2!n s!u-1!n",
                 attenuator_state: int=1, count=None,
                 pixel_size: np.array=np.array([1.0, 1.0])):
        r"""
        Initialise a new RHESSI visibility.

        Parameters
        ----------
        uv
        vis
        isc
        harm
        energy_range
        time_range
        total_flux
        sigamp
        chi2
        xyoffset
        type_string
        units
        attenuator_state
        count
        pixel_size

        """
        super().__init__(uv, vis, xyoffset, pixel_size)
        if isc is None:
            self.isc = np.zeros(vis.shape)
        else:
            self.isc = isc
        self.harm = harm
        self.erange = energy_range
        self.trange = time_range
        if total_flux is None:
            self.totflux = np.zeros(vis.shape)
        else:
            self.totflux = total_flux
        if sigamp is None:
            self.sigamp = np.zeros(vis.shape)
        else:
            self.sigamp = sigamp
        if chi2 is None:
            self.chi2 = np.zeros(vis.shape)
        else:
            self.chi2 = chi2
        self.type_string = type_string
        self.units = RHESSIVisibility.convert_units_to_tex(units)
        self.atten_state = attenuator_state
        if count is None:
            self.count = np.zeros(vis.shape)
        else:
            self.count = count

    @staticmethod
    def convert_units_to_tex(string: str):
        """
        Convert from idl format to latex, if it already is there will be no conversation.

        Parameters
        ----------
        string : `str`
            The IDL format string to be converted

        Returns
        -------
        `str`
            The LATEX equivalent of the IDL format string

        Examples
        --------

        Notes
        -----

        """
        final_string = ""
        opened = 0
        check_for_instruction = False
        for i in range(len(string)):
            if check_for_instruction:
                if string[i] == 'n':
                    final_string += opened * "}"
                    opened = 0
                elif string[i] == 'u':
                    final_string += "^{"
                    opened += 1
                elif string[i] == 's':
                    final_string += "_{"
                    opened += 1
                check_for_instruction = False
            elif string[i] == '!':
                check_for_instruction = True
            else:
                final_string += string[i]
        final_string += opened * "}"
        return final_string

    @classmethod  # noqa
    def from_fits(cls, hdu_list):
        """
        Create RHESSIVisibility from compatible fits hdus.

        Parameters
        ----------
        hdu_list : `list`
            List of RHESSI visibility hdus

        Returns
        -------
        `list`
            A list of `RHESSIVisibilty`

        Examples
        --------

        Notes
        -----
        It separates the Visibility data based on the time and energy
        ranges.

        """
        for i in hdu_list:
            if i.name == "VISIBILITY":
                # Checking how many data structures we have
                data_sort = {}
                erange = i.data["erange"]
                erange_unique = np.unique(erange, axis=0)
                trange = i.data["trange"]
                trange_unique = np.unique(trange, axis=0)

                def find_erange(e):
                    for i, j in enumerate(erange_unique):
                        if np.allclose(j, e):
                            return i

                def find_trange(t):
                    for i, j in enumerate(trange_unique):
                        if np.allclose(j, t, rtol=1e-15):
                            return i

                for j, k in enumerate(erange_unique):
                    data_sort[j] = {}

                for j, k in enumerate(trange):
                    eind = find_erange(erange[j])
                    tind = find_trange(k)
                    if tind not in data_sort[eind]:
                        data_sort[eind][tind] = [j]
                    else:
                        data_sort[eind][tind].append(j)

                # Creating the RHESSIVisibilities
                visibilities = []
                for j, k in data_sort.items():
                    for l, m in k.items():
                        visibilities.append(RHESSIVisibility(np.array([]),
                                                             np.array([[], []]),
                                                             energy_range=erange_unique[j],
                                                             time_range=trange_unique[l]))
                        uu = np.take(i.data["u"], m)
                        vv = np.take(i.data["v"], m)
                        visibilities[-1].uv = np.array([uu, vv])
                        if "XYOFFSET" in i.header.values():
                            visibilities[-1].xyoffset = i.data["xyoffset"][m[0]]
                        if "ISC" in i.header.values():
                            visibilities[-1].isc = np.take(i.data["isc"], m)
                        if "HARM" in i.header.values():
                            visibilities[-1].harm = i.data["harm"][m[0]]
                        if "OBSVIS" in i.header.values():
                            visibilities[-1].vis = np.take(i.data["obsvis"], m)
                        if "TOTFLUX" in i.header.values():
                            visibilities[-1].totflux = np.take(i.data["totflux"], m)
                        if "SIGAMP" in i.header.values():
                            visibilities[-1].sigamp = np.take(i.data["sigamp"], m)
                        if "CHI2" in i.header.values():
                            visibilities[-1].chi2 = np.take(i.data["chi2"], m)
                        if "TYPE" in i.header.values():
                            visibilities[-1].type_string = i.data["type"][m[0]]
                        if "UNITS" in i.header.values():
                            string = RHESSIVisibility.convert_units_to_tex(i.data["units"][m[0]])
                            visibilities[-1].units = string
                        if "ATTEN_STATE" in i.header.values():
                            visibilities[-1].atten_state = i.data["atten_state"][m[0]]
                        if "COUNT" in i.header.values():
                            visibilities[-1].count = np.take(i.data["count"], m)
                return visibilities

    def to_fits_file(self, path):
        """
<<<<<<< HEAD
        Write the visibility to a fits file.
=======
>>>>>>> d3acb15e

        Parameters
        ----------
        path

        Returns
        -------

        """
        pass<|MERGE_RESOLUTION|>--- conflicted
+++ resolved
@@ -1,9 +1,5 @@
 """
-<<<<<<< HEAD
 Modules contains visibility related classes.
-=======
-This modules contain visibility related classes
->>>>>>> d3acb15e
 
 This contains classes to hold general visibilities and specialised classes hold visibilities from
 certain spacecraft or instruments
@@ -109,27 +105,18 @@
                 raise TypeError("Currently only support reading of RHESSI visibility files")
 
     @classmethod
-<<<<<<< HEAD
+
     @u.quantity_input(center=u.arcsec, pixel_size=u.arcsec)
     def from_image(cls, image, uv, center=(0.0, 0.0)*u.arcsec, pixel_size=(1.0, 1.0)*u.arcsec):
         r"""
         Create a new Visibility object from the given image array.
-=======
-    def from_image(cls, image, uv, center=(0.0, 0.0), pixel_size=(1.0, 1.0)):
-        """
-        Creates a new Visibility object from the given image array
->>>>>>> d3acb15e
 
         Parameters
         ----------
         image : `numpy.ndarray`
             The 2D input image
         uv : `numpy.ndarray`
-<<<<<<< HEAD
             Array of 2xN u, v coordinates where the visibilities will be evaluated
-=======
-            Array of 2xN u, v coordinates where the visibilites will be evaluated
->>>>>>> d3acb15e
         center : `float` (x, y)
             The coordinates of the center of the image
         pixel_size : `float` (dx, dy)
@@ -138,12 +125,9 @@
         Returns
         -------
         `Visibility`
-<<<<<<< HEAD
+
             The new visibility object
 
-=======
-            The new visibilty object
->>>>>>> d3acb15e
         """
         vis = dft_map(image, uv, center=center, pixel_size=pixel_size)
         return Visibility(uv, vis, center, pixel_size)
@@ -156,23 +140,15 @@
 
         Parameters
         ----------
-<<<<<<< HEAD
         inmap : `sunpy.map.Map`
-=======
-        map : `sunpy.map.Map`
->>>>>>> d3acb15e
             The input map
         uv : `numpy.ndarray`
             Array of 2xN u, v coordinates where the visibilities will be evaluated
         Returns
         -------
         `Visibility`
-<<<<<<< HEAD
             The new visibility object
 
-=======
-            The new visibilty object
->>>>>>> d3acb15e
         """
         meta = inmap.meta
         new_pos = [0., 0.]
@@ -230,13 +206,9 @@
 
     @u.quantity_input(center=u.arcsec, pixel_size=u.arcsec)
     def to_map(self, shape=(33, 33), center=None, pixel_size=None):
-<<<<<<< HEAD
+
         r"""
         Create a map from doing a back projection or inverse transform on the visibilities.
-=======
-        """
-        Create a map from doing a back projection or inverse transform on the visibilities
->>>>>>> d3acb15e
 
         Parameters
         ----------
@@ -277,11 +249,7 @@
 
     def to_fits_file(self, path):
         """
-<<<<<<< HEAD
         Write the visibilities to a fits file.
-=======
-        Write the visibilities to a fits file
->>>>>>> d3acb15e
 
         Parameters
         ----------
@@ -535,10 +503,7 @@
 
     def to_fits_file(self, path):
         """
-<<<<<<< HEAD
         Write the visibility to a fits file.
-=======
->>>>>>> d3acb15e
 
         Parameters
         ----------
