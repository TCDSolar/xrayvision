"""
Modules contains visibility related classes.

This contains classes to hold general visibilities and specialised classes hold visibilities from
certain spacecraft or instruments
"""

import abc
from typing import Union, Optional
<<<<<<< HEAD
from collections.abc import Iterable
=======
from collections.abc import Iterable, MutableMapping
>>>>>>> 8580373a

import astropy.units as apu
import numpy as np
import xarray
from astropy.coordinates import SkyCoord
from astropy.time import Time

__all__ = ["Visibility", "Visibilities", "VisMeta", "VisibilitiesABC", "VisMetaABC"]

<<<<<<< HEAD
_E_RANGE_KEY = "energy_range"
=======
_E_RANGE_KEY = "spectral_range"
>>>>>>> 8580373a
_T_RANGE_KEY = "time_range"
_OBS_COORD_KEY = "observer_coordinate"
_VIS_LABELS_KEY = "vis_labels"
_INSTR_KEYS = ["instrument", "INSTRUME"]


class VisMetaABC(abc.ABC):
    @property
    @abc.abstractmethod
    def observer_coordinate(self) -> Union[SkyCoord, None]:
        """
        Location of the observer.
        """

    @property
    @abc.abstractmethod
<<<<<<< HEAD
    def energy_range(self) -> Union[Iterable[apu.Quantity], None]:
        """
        Energy range over which the visibilities are computed.
=======
    def spectral_range(self) -> Union[Iterable[apu.Quantity], None]:
        """
        Spectral range over which the visibilities are computed.
>>>>>>> 8580373a
        """

    @property
    @abc.abstractmethod
    def time_range(self) -> Union[Iterable[Time], None]:
        """
        Time range over which the visibilities are computed.
        """

    @property
    @abc.abstractmethod
    def vis_labels(self) -> Union[Iterable[str], None]:
        """
        Labels of each visibility.
        """

    @property
    @abc.abstractmethod
    def instrument(self) -> Union[str, None]:
        """
        The name of the instrument or observer that measured the visibilities.
        """


class VisibilitiesABC(abc.ABC):
    @property
    @abc.abstractmethod
    def visibilities(self) -> Iterable[apu.Quantity]:
        """
        Complex numbers representing the visibilities.
        """

    @property
    @abc.abstractmethod
    def u(self) -> Iterable[apu.Quantity]:
        """
        u-coordinate on the complex plane of the visibilities.
        """

    @property
    @abc.abstractmethod
    def v(self) -> Iterable[apu.Quantity]:
        """
        v-coordinate on the complex plane of the visibilities.
        """

    @property
    @abc.abstractmethod
    def phase_center(self) -> apu.Quantity[apu.deg]:
        """
        The position of the phase center of the visibilities.
        """

    @property
    @abc.abstractmethod
    def meta(self) -> VisMetaABC:
        """
        Metadata.
        """

    @property
    @abc.abstractmethod
    def uncertainty(self) -> Union[Iterable[apu.Quantity], None]:
        """
        Uncertainties on visibilities values.
        """

    @property
    @abc.abstractmethod
    def amplitude(self) -> Union[Iterable[apu.Quantity], None]:
        """
        Amplitudes of the visibilities.
        """

    @property
    @abc.abstractmethod
    def amplitude_uncertainty(self) -> Union[Iterable[apu.Quantity], None]:
        """
        Amplitude uncertainty of the visibilities.
        """

    @property
    @abc.abstractmethod
    def phase(self) -> Union[Iterable[apu.Quantity[apu.deg]], None]:
        """
        Phases of the visibilities.
        """

    @property
    @abc.abstractmethod
    def phase_uncertainty(self) -> Union[Iterable[apu.Quantity[apu.deg]], None]:
        """
        Phase uncertainty of the visibilities.
        """


class Visibilities(VisibilitiesABC):
    @apu.quantity_input()
    def __init__(
        self,
        visibilities: apu.Quantity,
        u: apu.Quantity[1 / apu.deg],
        v: apu.Quantity[1 / apu.deg],
        phase_center: apu.Quantity[apu.arcsec] = [0, 0] * apu.arcsec,
<<<<<<< HEAD
        meta: Optional[VisMetaABC] = None,
=======
        meta: MutableMapping = dict(),
>>>>>>> 8580373a
        uncertainty: Optional[apu.Quantity] = None,
        amplitude: Optional[apu.Quantity] = None,
        amplitude_uncertainty: Optional[apu.Quantity] = None,
        phase: Optional[apu.Quantity[apu.deg]] = None,
        phase_uncertainty: Optional[apu.Quantity[apu.deg]] = None,
    ):
        r"""
        A class for holding visibilities.

        Parameters
        ----------
        visibilities :
            Array of N complex visibilities at coordinates in `uv`.
        u :
            Array of `u` coordinates where visibilities will be evaluated.
        v :
            Array of `v` coordinates where visibilities will be evaluated.
        phase_center : `astropy.units.Quantity` with angular unit.
            The location of the phase center of the visibilities.
            Default = [0, 0] arcsec
        meta :
            Metadata associated with the visibilities.
            In order to use this Visibilities object to make a Map, ``meta``
            must contain a key ``'observer_coordinate'`` which gives a
            `~astropy.coordinates.SkyCoord`, designating the location from which
            the visibilities were measured.
            To give each visibility a label, include a key, ``'vis_labels'``,
            giving an iterable of the same length as the number of visibilities.
        uncertainty:
            The uncertainty of the visibilities.
            Must be same shape and unit as visibilities.
        amplitude :
            The amplitude of the visibilities.  If not given, amplitudes
            be calculated directly from the visibilities.
            Must be same shape and unit as visibilities.
        amplitude_uncertainty :
            The uncertainty of the visibility amplitudes. If not provided,
            amplitude uncertainties will be calculated from visibilities,
            visibility uncertainties, and amplitudes.
            Must be same shape and unit as visibilities.
        phase :
            The phase of the visibilities.  If not given, phases will
            be calculated directly from the visibilities.
            Must be same shape as visibilities.
        phase_uncertainty :
            The uncertainty of the visibility phases. If not provided,
            phase uncertainties will be calculated from visibilities,
            visibility uncertainties, and amplitudes.
            Must be same shape and unit as visibilities.
        """
        # Sanitize inputs.
        if not isinstance(visibilities, apu.Quantity) or visibilities.isscalar:
            raise TypeError("visibilities must all be a non scalar Astropy quantity.")
        nvis = visibilities.shape[-1]
        if len(u) != nvis:
            raise ValueError("u must be the same length as visibilities.")
        if len(v) != nvis:
            raise ValueError("v must be the same length as visibilities.")
        if uncertainty is not None and uncertainty.shape != visibilities.shape:
            raise TypeError("uncertainty must be same shape as visibilities.")
        if amplitude is not None and amplitude.shape != visibilities.shape:
            raise TypeError("amplitude must be same shape as visibilities.")
        if amplitude_uncertainty is not None and amplitude_uncertainty.shape != visibilities.shape:
            raise TypeError("amplitude_uncertainty must be same shape as visibilities.")
        if phase is not None and phase.shape != visibilities.shape:
            raise TypeError("phase must be same shape as visibilities.")
        if phase_uncertainty is not None and phase_uncertainty.shape != visibilities.shape:
            raise TypeError("phase_uncertainty must be same shape as visibilities.")

        # Define names used internally for different pieces of data.
        self._vis_key = "data"
        self._uncert_key = "uncertainty"
        self._amplitude_key = "amplitude"
        self._amplitude_uncert_key = "amplitude_uncertainty"
        self._phase_key = "phase"
        self._phase_uncert_key = "phase_uncertainty"
        self._u_key = "u"
        self._v_key = "v"
        self._meta_key = "meta"
        self._uv_key = "uv"
        self._units_key = "units"

<<<<<<< HEAD
=======
        # Build meta. Make sure that phase center is included.
        if not isinstance(meta, VisMetaABC):
            meta = VisMeta(meta)

>>>>>>> 8580373a
        # Construct underlying data object.
        # In case visibilities is multi-dimensional, assume last axis is the uv-axis.
        # and give other axes arbitrary names.
        dims = [f"dim{i}" for i in range(0, len(visibilities.shape) - 1)] + [self._uv_key]
        data = {self._vis_key: (dims, visibilities.value)}
        coords = {self._u_key: ([self._uv_key], u.value), self._v_key: ([self._uv_key], v.to_value(u.unit))}
        units = {self._vis_key: visibilities.unit, self._uv_key: u.unit}
        if uncertainty is not None:
            data[self._uncert_key] = (dims, uncertainty.to_value(visibilities.unit))
        if amplitude is not None:
            data[self._amplitude_key] = (dims, amplitude.to_value(visibilities.unit))
        if amplitude_uncertainty is not None:
            data[self._amplitude_uncert_key] = (dims, amplitude_uncertainty.to_value(visibilities.unit))
        if phase is not None:
            data[self._phase_key] = (dims, phase.value.to_value(visibilities.unit))
            units[self._phase_key] = phase.unit
        if phase_uncertainty is not None:
            data[self._phase_uncert_key] = (dims, phase_uncertainty.to_value(phase.unit))
<<<<<<< HEAD
        if meta is None:
            meta = VisMeta({})
=======
>>>>>>> 8580373a
        vis_labels = meta.vis_labels
        if vis_labels is not None:
            if len(vis_labels) != nvis:
                raise ValueError(
                    "meta.vis_labels must be same length as number of visibilites. "
                    f"Number of labels = {len(meta.vis_labels)}; "
                    f"Number of visibilities = {nvis}"
                )
            coords[_VIS_LABELS_KEY] = ([self._uv_key], vis_labels)
        attrs = {self._units_key: units, self._meta_key: meta}
        self._data = xarray.Dataset(data, coords=coords, attrs=attrs)

        # Attach phase_center
        self._phase_center = phase_center

    @property
    def visibilities(self):
        return self._build_quantity(self._vis_key)

    @property
    def u(self):
        return self._build_quantity(self._u_key, self._uv_key)

    @property
    def v(self):
        return self._build_quantity(self._v_key, self._uv_key)

    @property
    def phase_center(self):
        return self._phase_center

    @phase_center.setter
    def phase_center(self, value: apu.Quantity[apu.deg]):
        self._phase_center = value

    @property
    def uncertainty(self):
        return self._build_quantity(self._uncert_key, self._vis_key) if self._uncert_key in self._data.keys() else None

    @property
    def meta(self):
        meta, coords = self._data.attrs[self._meta_key], self._data.coords
        if _VIS_LABELS_KEY in coords:
            meta[_VIS_LABELS_KEY] = coords[_VIS_LABELS_KEY].values
        return meta

    @property
    def amplitude(self):
        if self._amplitude_key in self._data:
            return self._build_quantity(self._amplitude_key, self._vis_key)
        else:
            return np.sqrt(np.real(self.visibilities) ** 2 + np.imag(self.visibilities) ** 2)

    @property
    def amplitude_uncertainty(self):
        if self._amplitude_uncert_key in self._data:
            return self._build_quantity(self._amplitude_uncert_key, self._vis_key)
        else:
            vis, uncert, amplitude = self.visibilities, self.uncertainty, self.amplitude
            if uncert is None:
                return None
            else:
                return np.sqrt(
                    (np.real(vis) / amplitude * np.real(uncert)) ** 2
                    + (np.imag(vis) / amplitude * np.imag(uncert)) ** 2
                )

    @property
    def phase(self):
        if self._phase_key in self._data:
            return self._build_quantity(self._phase_key)
        else:
            vis = self.visibilities
            return np.arctan2(np.imag(vis), np.real(vis)).to(apu.deg)

    @property
    def phase_uncertainty(self):
        if self._phase_uncert_key in self._data:
            return self._build_quantity(self._phase_uncert_key, self._phase_key)
        else:
            vis, uncert, amplitude = self.visibilities, self.uncertainty, self.amplitude
            if uncert is None:
                return None
            else:
                return (
                    np.sqrt(
                        np.imag(vis) ** 2 / amplitude**4 * np.real(uncert) ** 2
                        + np.real(vis) ** 2 / amplitude**4 * np.imag(uncert) ** 2
                    )
                    * apu.rad
                ).to(apu.deg)

    def _build_quantity(self, label, unit_label=None):
        if unit_label is None:
            unit_label = label
        return apu.Quantity(self._data[label], unit=self._data.attrs[self._units_key][unit_label])

    def __repr__(self):
        r"""
        Return a printable representation of the visibility.

        Returns
        -------
        `str`

        """
        return f"{self.__class__.__name__}< {self.u.size}, {self.visibilities}>"


class VisMeta(VisMetaABC, dict):
    """
    A class for holding Visibility-specific metadata.

    Parameters
    ----------
    meta: `dict`
        A dictionary of the metadata
    """

    def __init__(self, *args, **kwargs):
        super().__init__(*args, **kwargs)
        # Check controlled/expected inputs are of correct type and units.
        controled_args = (
            (_OBS_COORD_KEY, SkyCoord),
            (_E_RANGE_KEY, apu.Quantity, apu.keV, apu.spectral()),
            (_T_RANGE_KEY, Time),
        )
        for args in controled_args:
            self._check_input_type_and_unit(*args)

    def _check_input_type_and_unit(self, key, key_type, unit=None, equivalencies=None):
        value = self.get(key, None)
        if not isinstance(value, (key_type, type(None))):
            raise KeyError(f"Inputs must include a key, '{key}', that gives a {key_type}.")
        if unit is not None and value is not None and not value.unit.is_equivalent(unit, equivalencies=equivalencies):
            raise ValueError(f"'{key}' must have angular units.")

    @property
    def observer_coordinate(self):
        return self.get(_OBS_COORD_KEY, None)

    @property
<<<<<<< HEAD
    def energy_range(self):
=======
    def spectral_range(self):
>>>>>>> 8580373a
        return self.get(_E_RANGE_KEY, None)

    @property
    def time_range(self):
        return self.get(_T_RANGE_KEY, None)

    @property
    def vis_labels(self):
        return self.get(_VIS_LABELS_KEY, None)

    @property
    def instrument(self):
        instr = None
        i, n = 0, len(_INSTR_KEYS)
        while not instr and i < n:
            instr = self.get(_INSTR_KEYS[i], None)
            i += 1
        return instr


class BaseVisibility:
    r"""
    Base visibility containing bare essential fields, u, v, and complex vis
    """

    @apu.quantity_input(u=1 / apu.arcsec, v=1 / apu.arcsec, center=apu.arcsec)
    def __int__(self, u, v, vis, center=(0, 0) * apu.arcsec):
        self.u = u
        self.v = v
        self.vis = vis
        self.center = center


class Visibility:
    r"""
    Hold a set of related visibilities and information.

    Attributes
    ----------
    vis : `numpy.ndarray`
        Array of N complex visibilities at coordinates in `uv`
    u : `numpy.ndarray`
        Array of `u` coordinates where visibilities will be evaluated
    v : `numpy.ndarray`
        Array of `v` coordinates where visibilities will be evaluated
    center : `float` (x, y), optional
        The x, y offset of phase center

    """

    @apu.quantity_input(uv=1 / apu.arcsec, offset=apu.arcsec, center=apu.arcsec, pixel_size=apu.arcsec)
    def __init__(self, vis, *, u, v, offset=(0.0, 0.0) * apu.arcsec, center=(0.0, 0.0) * apu.arcsec):
        r"""
        Initialise a new Visibility object.

        Parameters
        ----------
        vis : `numpy.ndarray`
            Array of N complex visibilities at coordinates in `uv`.
        u : `numpy.ndarray`
            Array of `u` coordinates where visibilities will be evaluated.
        v : `numpy.ndarray`
            Array of `v` coordinates where visibilities will be evaluated.
        center :
            Phase centre
        """
        self.u = u
        self.v = v
        self.vis = vis
        self.center = center
        self.offset = offset

    def __repr__(self):
        r"""
        Return a printable representation of the visibility.

        Returns
        -------
        `str`

        """
        return f"{self.__class__.__name__}< {self.u.size}, {self.vis}>"

    def __eq__(self, other):
        r"""
        Equality for Visibility class

        Parameters
        ----------
        other : `Visibility`
            The other visibility to compare

        Returns
        -------
        `boolean`

        """
        props_equal = []
        for key in self.__dict__.keys():
            props_equal.append(np.array_equal(self.__dict__[key], other.__dict__[key]))

        if all(props_equal):
            return True
        else:
            return False<|MERGE_RESOLUTION|>--- conflicted
+++ resolved
@@ -7,11 +7,7 @@
 
 import abc
 from typing import Union, Optional
-<<<<<<< HEAD
 from collections.abc import Iterable
-=======
-from collections.abc import Iterable, MutableMapping
->>>>>>> 8580373a
 
 import astropy.units as apu
 import numpy as np
@@ -21,11 +17,7 @@
 
 __all__ = ["Visibility", "Visibilities", "VisMeta", "VisibilitiesABC", "VisMetaABC"]
 
-<<<<<<< HEAD
-_E_RANGE_KEY = "energy_range"
-=======
 _E_RANGE_KEY = "spectral_range"
->>>>>>> 8580373a
 _T_RANGE_KEY = "time_range"
 _OBS_COORD_KEY = "observer_coordinate"
 _VIS_LABELS_KEY = "vis_labels"
@@ -42,15 +34,9 @@
 
     @property
     @abc.abstractmethod
-<<<<<<< HEAD
-    def energy_range(self) -> Union[Iterable[apu.Quantity], None]:
-        """
-        Energy range over which the visibilities are computed.
-=======
     def spectral_range(self) -> Union[Iterable[apu.Quantity], None]:
         """
         Spectral range over which the visibilities are computed.
->>>>>>> 8580373a
         """
 
     @property
@@ -155,11 +141,7 @@
         u: apu.Quantity[1 / apu.deg],
         v: apu.Quantity[1 / apu.deg],
         phase_center: apu.Quantity[apu.arcsec] = [0, 0] * apu.arcsec,
-<<<<<<< HEAD
         meta: Optional[VisMetaABC] = None,
-=======
-        meta: MutableMapping = dict(),
->>>>>>> 8580373a
         uncertainty: Optional[apu.Quantity] = None,
         amplitude: Optional[apu.Quantity] = None,
         amplitude_uncertainty: Optional[apu.Quantity] = None,
@@ -242,13 +224,6 @@
         self._uv_key = "uv"
         self._units_key = "units"
 
-<<<<<<< HEAD
-=======
-        # Build meta. Make sure that phase center is included.
-        if not isinstance(meta, VisMetaABC):
-            meta = VisMeta(meta)
-
->>>>>>> 8580373a
         # Construct underlying data object.
         # In case visibilities is multi-dimensional, assume last axis is the uv-axis.
         # and give other axes arbitrary names.
@@ -267,11 +242,8 @@
             units[self._phase_key] = phase.unit
         if phase_uncertainty is not None:
             data[self._phase_uncert_key] = (dims, phase_uncertainty.to_value(phase.unit))
-<<<<<<< HEAD
         if meta is None:
             meta = VisMeta({})
-=======
->>>>>>> 8580373a
         vis_labels = meta.vis_labels
         if vis_labels is not None:
             if len(vis_labels) != nvis:
@@ -414,11 +386,7 @@
         return self.get(_OBS_COORD_KEY, None)
 
     @property
-<<<<<<< HEAD
-    def energy_range(self):
-=======
     def spectral_range(self):
->>>>>>> 8580373a
         return self.get(_E_RANGE_KEY, None)
 
     @property
