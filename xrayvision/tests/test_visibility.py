from pathlib import Path

import astropy.units as apu
import pytest
from astropy.tests.helper import assert_quantity_allclose

import xrayvision.visibility as vm


@pytest.fixture
def test_data_dir():
<<<<<<< HEAD
    path = Path(__file__).parent.parent / 'data'
    return path

@pytest.fixture
def visibilities_base():
    visibilities = [1+2*1j, 3+3*1j]*apu.ct
    u = [0.023, -0.08]*1/apu.arcsec
    v = [-0.0013, 0.013]*1/apu.arcsec
    unc = [0.01, 0.15]*apu.ct
    names = ['3a', '10b']
    return vm.VisibilitiesBase(visibilities, u, v, names, uncertainty=unc)

def test_vis_u(visibilities_base):
    vis_base = visibilities_base
    output_u = vis_base.u
    expected_u = [0.023, -0.08]*1/apu.arcsec

    assert_quantity_allclose(output_u, expected_u)

def test_vis_v(visibilities_base):
    vis_base = visibilities_base
    output_v = vis_base.v
    expected_v = [-0.0013, 0.013]*1/apu.arcsec

    assert_quantity_allclose(output_v, expected_v)

def test_vis_amplitude(visibilities_base):
    vis_base = visibilities_base
    output_amplitude = vis_base.amplitude
    expected_amplitude = [2.236068, 4.2426407]*apu.ct

    assert_quantity_allclose(output_amplitude, expected_amplitude)

def test_vis_phase(visibilities_base):
    vis_base = visibilities_base
    output_phase = vis_base.phase
    expected_phase = [63.434949, 45]*apu.deg

    assert_quantity_allclose(output_phase, expected_phase)

def test_vis_amplitude_uncertainty(visibilities_base):
    vis_base = visibilities_base
    output_amplitude_uncertainty = vis_base.amplitude_uncertainty
    expected_amplitude_uncertainty = [0.004472136, 0.10606602]*apu.ct

    assert_quantity_allclose(output_amplitude_uncertainty, expected_amplitude_uncertainty)

def test_vis_phase_uncertainty(visibilities_base):
    vis_base = visibilities_base
    output_phase_uncertainty = vis_base.phase_uncertainty
    expected_phase_uncertainty = [0.22918312, 1.4323945]*apu.deg

    assert_quantity_allclose(output_phase_uncertainty, expected_phase_uncertainty)

def test_vis_phase_uncertainty(visibilities_base):
    vis_base = visibilities_base
    output_phase_uncertainty = vis_base.phase_uncertainty
    expected_phase_uncertainty = [0.22918312, 1.4323945]*apu.deg

    assert_quantity_allclose(output_phase_uncertainty, expected_phase_uncertainty)
=======
    path = Path(__file__).parent.parent / "data"
    return path
>>>>>>> b79f0bf2
<|MERGE_RESOLUTION|>--- conflicted
+++ resolved
@@ -9,8 +9,7 @@
 
 @pytest.fixture
 def test_data_dir():
-<<<<<<< HEAD
-    path = Path(__file__).parent.parent / 'data'
+    path = Path(__file__).parent.parent / "data"
     return path
 
 @pytest.fixture
@@ -69,8 +68,4 @@
     output_phase_uncertainty = vis_base.phase_uncertainty
     expected_phase_uncertainty = [0.22918312, 1.4323945]*apu.deg
 
-    assert_quantity_allclose(output_phase_uncertainty, expected_phase_uncertainty)
-=======
-    path = Path(__file__).parent.parent / "data"
-    return path
->>>>>>> b79f0bf2
+    assert_quantity_allclose(output_phase_uncertainty, expected_phase_uncertainty)