--- conflicted
+++ resolved
@@ -1,5 +1,6 @@
 import numpy as np
 import pytest
+from scipy import signal
 
 from ..Clean import Hogbom
 from ..Visibility import Visibility
@@ -13,7 +14,6 @@
     # @pytest.mark.parametrize("N,M,pos1,pos2", [(65, 65, (15, 30), (40, 32)),
     #                                            (64, 64, (15, 30), (40, 32))])
     # def test_hogbom_intensity_change(self, N, M, pos1, pos2):
-<<<<<<< HEAD
     def test_hogbom_intensity_change(self):
         N = M = 65
         pos1 = [15, 30]
@@ -37,44 +37,6 @@
         # assert np.allclose(final_image, clean_map)
         # Just pass the test for the moment
         assert True
-=======
-    # def test_hogbom_intensity_change(self):
-    #     N = M = 64
-    #     pos1 = [15, 30]
-    #     pos2 = [40, 32]
-    #     # Creating a "clean" map as a base with 2 point sources
-    #     clean_map = np.zeros((N, M), dtype=complex)
-    #     clean_map[pos1[0], pos1[1]] = 10.
-    #     clean_map[pos2[0], pos2[1]] = 7.
-    #     psf = np.array([[0., 0., 0., 0., 10.0, 0., 0., 0., 0.],
-    #                     [0., 0., 0., 0., 10.0, 0., 0., 0., 0.],
-    #                     [0., 0., 0., 0., 10.0, 0., 0., 0., 0.],
-    #                     [0., 0., 0., 10.0, 0., 10.0, 0., 0., 0.],
-    #                     [10.0, 10.0, 0., 0., 20., 0., 0., 10.0, 10.0],
-    #                     [0., 0., 0., 10.0, 0., 10.0, 0., 0., 0.],
-    #                     [0., 0., 0., 0., 10.0, 0., 0., 0., 0.],
-    #                     [0., 0., 0., 0., 10.0, 0., 0., 0., 0.],
-    #                     [0., 0., 0., 0., 10.0, 0., 0., 0., 0.]])
-    #     # plt.imshow(clean_map)
-    #     # plt.show()
-    #     dirty_map = signal.convolve2d(clean_map, psf, mode="same")
-    #     # plt.imshow(dirty_map)
-    #     # plt.show()
-
-    #     u, v = np.meshgrid(np.arange(M), np.arange(M))
-    #     uv_in = np.array([u, v]).reshape(2, N * M)
-    #     vis_in = np.zeros(N * M, dtype=complex)
-
-    #     vis = Visibility(uv_in, vis_in)
-    #     vis1 = vis.from_map(dirty_map)
-    #     clean = Hogbom(vis, 1., (N, M))
-    #     while not clean.iterate():
-    #         pass
-    #     final_image = clean.finish(3)
-
-    #     #assert np.allclose(final_image, clean_map)
-    #     # Just pass the test for the moment
-    #     assert True
 
     def test_clean2(self):
         N = M = 65
@@ -104,5 +66,4 @@
         assert np.allclose(clean_map, out_map, atol=2*0.01)
         max_loccations = np.dstack(np.unravel_index(np.argsort(out_map.ravel())[-2:], out_map.shape))
         assert max_loccations[0][1].tolist() == pos1
-        assert max_loccations[0][0].tolist() == pos2
->>>>>>> da8e0c66
+        assert max_loccations[0][0].tolist() == pos2